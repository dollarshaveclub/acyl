package env

import (
	"bytes"
	"context"
	"fmt"
	"html/template"
	"io"
	"sort"
	"strconv"
	"time"

	"github.com/dollarshaveclub/acyl/pkg/config"
	"github.com/dollarshaveclub/acyl/pkg/eventlogger"
	"github.com/dollarshaveclub/acyl/pkg/ghclient"
	"github.com/dollarshaveclub/acyl/pkg/locker"
	"github.com/dollarshaveclub/acyl/pkg/models"
	"github.com/dollarshaveclub/acyl/pkg/namegen"
	nitroerrors "github.com/dollarshaveclub/acyl/pkg/nitro/errors"
	"github.com/dollarshaveclub/acyl/pkg/nitro/meta"
	"github.com/dollarshaveclub/acyl/pkg/nitro/metahelm"
	"github.com/dollarshaveclub/acyl/pkg/nitro/metrics"
	"github.com/dollarshaveclub/acyl/pkg/nitro/notifier"
	"github.com/dollarshaveclub/acyl/pkg/persistence"
	"github.com/dollarshaveclub/acyl/pkg/s3"
	metahelmlib "github.com/dollarshaveclub/metahelm/pkg/metahelm"
	"github.com/google/uuid"
	"github.com/imdario/mergo"
	"github.com/pkg/errors"
	"gopkg.in/DataDog/dd-trace-go.v1/ddtrace/tracer"
	billy "gopkg.in/src-d/go-billy.v4"
	billyutil "gopkg.in/src-d/go-billy.v4/util"
)

// LogFunc is a function that logs a formatted string somewhere
type LogFunc func(string, ...interface{})

type s3Pusher interface {
	Push(contentType string, in io.Reader, opts s3.Options) (string, error)
}

// metrics name prefix
var mpfx = "env."

// NotificationsFactoryFunc is a function that takes a notifications config from the triggering repo, processes it according to any global defaults, and returns a Router suitable to push notifications
type NotificationsFactoryFunc func(lf func(string, ...interface{}), notifications models.Notifications, user string) notifier.Router

// Manager is an object that creates/updates/deletes environments in k8s
type Manager struct {
	NF                   NotificationsFactoryFunc
	DefaultNotifications models.Notifications
	DL                   persistence.DataLayer
	RC                   ghclient.RepoClient
	MC                   metrics.Collector
	NG                   namegen.NameGenerator
	LP                   locker.PreemptiveLockProvider
	FS                   billy.Filesystem
	MG                   meta.Getter
	CI                   metahelm.Installer
	AWSCreds             config.AWSCreds
	S3Config             config.S3Config
<<<<<<< HEAD
	GlobalLimit          uint

	failureTemplate *template.Template
	s3p             s3Pusher
=======
	failureTemplate      *template.Template
	s3p                  s3Pusher
>>>>>>> da9a6e12
}

func (m *Manager) log(ctx context.Context, msg string, args ...interface{}) {
	eventlogger.GetLogger(ctx).Printf(msg, args...)
}

func (m *Manager) setloggername(ctx context.Context, name string) {
	l := eventlogger.GetLogger(ctx)
	l.SetEnvName(name)
	if l.ID != uuid.UUID([16]byte{}) {
		m.DL.AddEvent(name, "webhook event id: "+l.ID.String())
	}
}

// validContext returns ctx2 if ctx1 is cancelled, or ctx1 otherwise
func validContext(ctx1, ctx2 context.Context) context.Context {
	select {
	case <-ctx1.Done():
		return ctx2
	default:
		return ctx1
	}
}

func (m *Manager) pushNotification(ctx context.Context, env *newEnv, event notifier.NotificationEvent, errmsg string) {
	var err error
	var cmsg string
	if env == nil {
		m.log(ctx, "pushNotification: %v: newenv is nil", event.Key())
		return
	}
	if env.env == nil {
		m.log(ctx, "pushNotification: %v: newenv.env is nil", event.Key())
		return
	}
	// if ctx is cancelled, we don't want to use it to fetch the commit status
	cmsg, err = m.RC.GetCommitMessage(validContext(ctx, context.Background()), env.env.Repo, env.env.SourceSHA)
	if err != nil {
		m.log(ctx, "error getting commit message: %v", err)
		cmsg = "<error getting commit message: " + err.Error() + ">"
	}
	var k8sns string
	k8senv, err := m.DL.GetK8sEnv(env.env.Name)
	switch {
	case err != nil:
		k8sns = fmt.Sprintf("<error getting namespace: %v>", err)
	case k8senv == nil:
		k8sns = "<k8s environment not found>"
	default:
		k8sns = k8senv.Namespace
	}
	if env.rc == nil {
		env.rc = &models.RepoConfig{}
	}
	if err := mergo.Merge(&env.rc.Notifications, m.DefaultNotifications); err != nil {
		msg := "error merging notifications defaults: " + err.Error()
		m.log(ctx, msg)
		m.DL.AddEvent(env.env.Name, msg)
	}
	n := notifier.Notification{
		Data: models.NotificationData{
			EnvName:       env.env.Name,
			Repo:          env.env.Repo,
			SourceBranch:  env.env.SourceBranch,
			SourceSHA:     env.env.SourceSHA,
			BaseBranch:    env.env.BaseBranch,
			BaseSHA:       env.env.BaseSHA,
			User:          env.env.User,
			PullRequest:   env.env.PullRequest,
			K8sNamespace:  k8sns,
			CommitMessage: cmsg,
			ErrorMessage:  errmsg,
		},
		Event:    event,
		Template: env.rc.Notifications.Templates[event.Key()],
	}
	if m.NF == nil {
		m.log(ctx, "notifier factory is uninitialized")
		return
	}
	if err := m.NF(func(msg string, args ...interface{}) { m.log(ctx, msg, args...) }, env.rc.Notifications, env.env.User).FanOut(n); err != nil {
		msg := "error sending " + event.Key() + " notification: " + err.Error()
		m.log(ctx, msg)
		m.DL.AddEvent(env.env.Name, msg)
	}
}

func (m *Manager) createPendingGithubStatus(ctx context.Context, rd *models.RepoRevisionData) (err error) {
	span, _ := tracer.StartSpanFromContext(ctx, "create_pending_github_status")
	defer span.Finish(tracer.WithError(err))
	cs := &ghclient.CommitStatus{
		Context:     "Acyl",
		Status:      "pending",
		Description: "Environment is being created",
		TargetURL:   "https://media.giphy.com/media/oiymhxu13VYEo/giphy.gif",
	}
	err = m.RC.SetStatus(ctx, rd.Repo, rd.SourceSHA, cs)
	if err != nil {
		m.log(ctx, "error setting pending github commit status: %v", err)
	}
	return err
}

func (m *Manager) createErrorGithubStatus(ctx context.Context, rd *models.RepoRevisionData) error {
	cs := &ghclient.CommitStatus{
		Context:     "Acyl",
		Status:      "failure",
		Description: "Error creating environment",
		TargetURL:   "https://media.giphy.com/media/pyFsc5uv5WPXN9Ocki/giphy.gif",
	}
	err := m.RC.SetStatus(validContext(ctx, context.Background()), rd.Repo, rd.SourceSHA, cs)
	if err != nil {
		m.log(ctx, "error setting failed github commit status: %v", err)
	}
	return err
}

func (m *Manager) createSuccessGithubStatus(ctx context.Context, rd *models.RepoRevisionData) error {
	cs := &ghclient.CommitStatus{
		Context:     "Acyl",
		Status:      "success",
		Description: "Successfully created environment",
		TargetURL:   "https://media.giphy.com/media/SRO0ZwmImic0/giphy.gif",
	}
	err := m.RC.SetStatus(ctx, rd.Repo, rd.SourceSHA, cs)
	if err != nil {
		m.log(ctx, "error setting success github commit status: %v", err)
	}
	return err
}

// lockingOperation sets up the lock and if successful executes f, releasing the lock afterward
func (m *Manager) lockingOperation(ctx context.Context, repo, pr string, f func(ctx context.Context) error) (err error) {
	ctx, cf := context.WithCancel(ctx)
	defer cf()

	end := m.MC.Timing(mpfx+"lock_wait", "triggering_repo:"+repo)
	lock := m.LP.NewPreemptiveLocker(repo, pr, locker.PreemptiveLockerOpts{})
	preempt, err := lock.Lock(ctx)
	if err != nil {
		end("success:false")
		return errors.Wrap(err, "error getting lock")
	}
	end("success:true")
	defer lock.Release()

	stop := make(chan struct{})
	defer close(stop)
	go func() {
		select {
		case <-preempt: // Lock got preempted, cancel action
			m.MC.Increment(mpfx+"lock_preempt", "triggering_repo:"+repo)
			m.log(ctx, "operation preempted: %v: %v", repo, pr)
		case <-stop:
		}
		cf()
	}()
	endop := m.MC.Timing(mpfx+"operation", "triggering_repo:"+repo)
	err = f(ctx)
	if err != nil {
		m.log(ctx, "operation error (user: %v, sys: %v): %v: %v: %v", nitroerrors.IsUserError(err), nitroerrors.IsSystemError(err), repo, pr, err)
	}
	endop(fmt.Sprintf("success:%v", err == nil), fmt.Sprintf("user_error:%v", nitroerrors.IsUserError(err)), fmt.Sprintf("system_error:%v", nitroerrors.IsSystemError(err)))
	return err
}

// Create creates a new k8s environment, persists the information to the DB and returns the environment name or error
func (m *Manager) Create(ctx context.Context, rd models.RepoRevisionData) (string, error) {
	var err error
	var name string
	err = m.lockingOperation(ctx, rd.Repo, strconv.Itoa(int(rd.PullRequest)), func(ctx context.Context) error {
		name, err = m.create(ctx, &rd)
		return err
	})
	return name, err
}

// enforceGlobalLimit checks existing environments against the configured global limit.
// If necessary, kill oldest environments to bring the environment count into compliance with the limit.
func (m *Manager) enforceGlobalLimit(ctx context.Context) error {
	if m.GlobalLimit == 0 {
		return nil
	}
	limit := int(m.GlobalLimit)
	qae, err := m.DL.GetRunningQAEnvironments()
	if err != nil {
		return fmt.Errorf("error getting running environments: %v", err)
	}
	extant := len(qae)
	if extant > limit {
		kill := extant - limit
		sort.Slice(qae, func(i int, j int) bool { return qae[i].Created.Before(qae[j].Created) })
		kenvs := qae[0:kill]
		m.log(ctx, "enforcing global limit: extant: %v, limit: %v, destroying: %v", extant, limit, kill)
		for _, e := range kenvs {
			env := e
			m.log(ctx, "destroying: %v (created %v)", env.Name, env.Created)
			// we lock around each destroyed environment to preempt any ongoing operations
			// create a new context as lockingOperation() always cancels the context when finished
			ctx2, cf := context.WithCancel(ctx)
			if err := m.Delete(ctx2, e.RepoRevisionDataFromQA(), models.EnvironmentLimitExceeded); err != nil {
				m.log(ctx, "error destroying environment for exceeding limit: %v", err)
			}
			cf()
			select {
			case <-ctx.Done():
				return errors.New("context was cancelled")
			default:
			}
		}
		return nil
	}
	m.log(ctx, "global limit not exceeded: running: %v, limit: %v", extant, limit)
	return nil
}

// newEnv contains all the information required for construction of a new environment
type newEnv struct {
	env *models.QAEnvironment
	rc  *models.RepoConfig
}

func (m *Manager) getRepoConfig(ctx context.Context, rd *models.RepoRevisionData) (rc *models.RepoConfig, err error) {
	if rd == nil {
		return nil, nitroerrors.SystemError(errors.New("rd is nil"))
	}
	m.log(ctx, "fetching and processing environment config")
	end := m.MC.Timing(mpfx+"process_config", "triggering_repo:"+rd.Repo)
	defer func() {
		end(fmt.Sprintf("success:%v", err == nil))
	}()
	rc, err = m.MG.Get(ctx, *rd)
	if err != nil {
		return nil, errors.Wrap(nitroerrors.UserError(err), "error getting metadata")
	}
	if rc == nil {
		return nil, nitroerrors.SystemError(errors.New("rc is nil"))
	}
	m.MC.Gauge(mpfx+"dependencies", float64(len(rc.Dependencies.All())), "triggering_repo:"+rd.Repo)
	return rc, nil
}

// generateNewEnv calculates the metadata for a new environment and either creates a new environment DB record or modifies an existing one
func (m *Manager) generateNewEnv(ctx context.Context, rd *models.RepoRevisionData) (env *models.QAEnvironment, err error) {
	defer func() {
		if err != nil {
			err = nitroerrors.SystemError(err)
		}
	}()
	span, _ := tracer.StartSpanFromContext(ctx, "generate_new_env")
	defer span.Finish(tracer.WithError(err))
	envs, err := m.DL.GetQAEnvironmentsByRepoAndPR(rd.Repo, rd.PullRequest)
	if err != nil {
		return nil, errors.Wrap(err, "error checking for existing environment record")
	}
	if len(envs) > 0 {
		// environment record exists, reuse the latest one
		sort.Slice(envs, func(i, j int) bool { return envs[i].Created.Before(envs[j].Created) })
		env = &envs[len(envs)-1]
		m.log(ctx, "reusing environment db record: %v", env.Name)
		// update relevant fields
		if err := m.DL.SetQAEnvironmentStatus(env.Name, models.Spawned); err != nil {
			return nil, errors.Wrap(err, "error setting environment status")
		}
		m.DL.AddEvent(env.Name, fmt.Sprintf("reusing environment record for webhook event %v", eventlogger.GetLogger(ctx).ID.String()))
		if err := m.DL.SetQAEnvironmentRepoData(env.Name, rd); err != nil {
			return nil, errors.Wrap(err, "error setting environment repo data")
		}
		if err := m.DL.SetQAEnvironmentCreated(env.Name, time.Now().UTC()); err != nil {
			return nil, errors.Wrap(err, "error setting environment created timestamp")
		}
		env, err = m.DL.GetQAEnvironment(env.Name)
		if err != nil {
			return nil, errors.Wrap(err, "error getting updated, reused environment record")
		}
	} else {
		// no record exists, create a new one
		name, err := m.NG.New()
		if err != nil {
			return nil, errors.Wrap(err, "error generating name")
		}
		m.log(ctx, "generating new environment record: %v", name)
		env = &models.QAEnvironment{
			Name:         name,
			Created:      time.Now().UTC(),
			Status:       models.Spawned,
			User:         rd.User,
			Repo:         rd.Repo,
			PullRequest:  rd.PullRequest,
			SourceSHA:    rd.SourceSHA,
			BaseSHA:      rd.BaseSHA,
			SourceBranch: rd.SourceBranch,
			BaseBranch:   rd.BaseBranch,
			SourceRef:    rd.SourceRef,
		}
		if err = m.DL.CreateQAEnvironment(env); err != nil {
			return nil, errors.Wrap(err, "error writing environment to db")
		}
	}
	return env, nil
}

// processEnvConfig fetches, parses and validates the top-level acyl.yml and all dependencies, calculates refs and writes them to the env db record. It always returns a valid *newEnv regardless of error.
func (m *Manager) processEnvConfig(ctx context.Context, env *models.QAEnvironment, rd *models.RepoRevisionData) (ne *newEnv, err error) {
	defer func() {
		if err != nil && !nitroerrors.IsUserError(err) {
			err = nitroerrors.SystemError(err)
		}
	}()
	span, _ := tracer.StartSpanFromContext(ctx, "process_env_config")
	defer span.Finish(tracer.WithError(err))
	ne = &newEnv{env: env}
	rc, err := m.getRepoConfig(ctx, rd)
	if err != nil {
		return ne, errors.Wrap(err, "error validating environment config")
	}
	ne.rc = rc
	rm, err := rc.RefMap()
	if err != nil {
		return ne, errors.Wrap(err, "error generating ref map")
	}
	csm, err := rc.CommitSHAMap()
	if err != nil {
		return ne, errors.Wrap(err, "error generating commit SHA map")
	}
	if err := m.DL.SetQAEnvironmentRefMap(env.Name, rm); err != nil {
		return ne, errors.Wrap(err, "error setting environment ref map")
	}
	if err := m.DL.SetQAEnvironmentCommitSHAMap(env.Name, csm); err != nil {
		return ne, errors.Wrap(err, "error setting environment commit sha map")
	}
	if err := m.DL.SetQAEnvironmentRepoData(env.Name, rd); err != nil {
		return ne, errors.Wrap(err, "error setting environment repo data")
	}
	env, err = m.DL.GetQAEnvironment(env.Name)
	if err != nil {
		return ne, errors.Wrap(err, "error getting updated environment record")
	}
	ne.env = env
	return ne, nil
}

func (m *Manager) fetchCharts(ctx context.Context, name string, rc *models.RepoConfig) (_ string, _ meta.ChartLocations, err error) {
	span, _ := tracer.StartSpanFromContext(ctx, "fetch_charts")
	defer span.Finish(tracer.WithError(err))
	td, err := tempDir(m.FS, "", name)
	if err != nil {
		return "", nil, errors.Wrap(err, "error generating temp dir")
	}
	end := m.MC.Timing(mpfx+"fetch_helm_charts", "triggering_repo:"+rc.Application.Repo)
	cloc, err := m.MG.FetchCharts(ctx, rc, td)
	if err != nil {
		end("success:false")
		if !nitroerrors.IsSystemError(err) {
			err = nitroerrors.UserError(err)
		}
		return "", nil, errors.Wrap(err, "error fetching charts")
	}
	end("success:true")
	return td, cloc, nil
}

// create creates a new environment and returns the environment name, or error
func (m *Manager) create(ctx context.Context, rd *models.RepoRevisionData) (envname string, err error) {
	end := m.MC.Timing(mpfx+"create", "triggering_repo:"+rd.Repo)
	span, ctx := tracer.StartSpanFromContext(ctx, "create")
	defer span.Finish(tracer.WithError(err))
	defer func() {
		end(fmt.Sprintf("success:%v", err == nil))
	}()
	env, err := m.generateNewEnv(ctx, rd)
	if err != nil {
		return "", errors.Wrap(err, "error generating environment data")
	}
	m.setloggername(ctx, env.Name)
	newenv := &newEnv{env: env}
	defer func() {
		if err != nil {
			if err := m.DL.SetQAEnvironmentStatus(env.Name, models.Failure); err != nil {
				m.log(ctx, "error setting environment status to failed: %v", err)
			}
			m.pushNotification(ctx, newenv, notifier.Failure, "error creating: "+err.Error())
			m.createErrorGithubStatus(ctx, rd)
			m.MC.Increment(mpfx+"create_errors", "triggering_repo:"+rd.Repo)
			return
		}
		// metahelm.Manager sets the success status on QAEnvironment
		m.pushNotification(ctx, newenv, notifier.Success, "")
		m.createSuccessGithubStatus(ctx, rd)
	}()
	newenv, err = m.processEnvConfig(ctx, env, rd)
	if err != nil {
		return "", errors.Wrap(err, "error processing environment config")
	}
	select {
	case <-ctx.Done():
		return "", nitroerrors.UserError(fmt.Errorf("context was cancelled in create"))
	default:
		break
	}
	m.pushNotification(ctx, newenv, notifier.CreateEnvironment, "")
	m.createPendingGithubStatus(ctx, rd)
	td, cloc, err := m.fetchCharts(ctx, env.Name, newenv.rc)
	if err != nil {
		return "", errors.Wrap(err, "error fetching charts")
	}
	defer billyutil.RemoveAll(m.FS, td)
	mcloc := metahelm.ChartLocations{}
	for k, v := range cloc {
		mcloc[k] = metahelm.ChartLocation{
			ChartPath:   v.ChartPath,
			VarFilePath: v.VarFilePath,
		}
	}
<<<<<<< HEAD
	if err = m.enforceGlobalLimit(ctx); err != nil {
		return "", errors.Wrap(err, "error enforcing global limit")
	}
=======
	chartSpan, _ := tracer.StartSpanFromContext(ctx, "build_and_install_chart")
	defer chartSpan.Finish(tracer.WithError(err))
>>>>>>> da9a6e12
	if err = m.CI.BuildAndInstallCharts(ctx, &metahelm.EnvInfo{Env: newenv.env, RC: newenv.rc}, mcloc); err != nil {
		return "", m.handleMetahelmError(ctx, newenv, err, "error installing charts")
	}
	return newenv.env.Name, nil
}

// Delete destroys an environment in k8s and marks it as such in the DB
func (m *Manager) Delete(ctx context.Context, rd *models.RepoRevisionData, reason models.QADestroyReason) error {
	var err error
	err = m.lockingOperation(ctx, rd.Repo, strconv.Itoa(int(rd.PullRequest)), func(ctx context.Context) error {
		return m.delete(ctx, rd, reason)
	})
	return err
}

var extantEnvsErr = errors.New("did not find exactly one extant environment")

// getenv returns the extant environment for rd or error
func (m *Manager) getenv(ctx context.Context, rd *models.RepoRevisionData) (*models.QAEnvironment, error) {
	envs, err := m.DL.GetExtantQAEnvironments(rd.Repo, rd.PullRequest)
	if err != nil {
		return nil, errors.Wrap(err, "error getting extant environments")
	}
	if len(envs) != 1 {
		m.log(ctx, "expected exactly one extant environment but there are %v", len(envs))
		return nil, extantEnvsErr
	}
	return &envs[0], nil
}

func (m *Manager) delete(ctx context.Context, rd *models.RepoRevisionData, reason models.QADestroyReason) (err error) {
	end := m.MC.Timing(mpfx+"delete", "triggering_repo:"+rd.Repo)
	span, ctx := tracer.StartSpanFromContext(ctx, "delete")
	defer span.Finish(tracer.WithError(err))
	defer func() {
		end(fmt.Sprintf("success:%v", err == nil))
	}()
	env, err := m.getenv(ctx, rd)
	if err != nil {
		if err == extantEnvsErr {
			// if there's no extant envs, set all associated with the repo & PR to status destroyed
			m.log(ctx, "no extant envs for destroy request")
			envs, err := m.DL.GetQAEnvironmentsByRepoAndPR(rd.Repo, rd.PullRequest)
			if err != nil {
				return errors.Wrapf(nitroerrors.SystemError(err), "error getting environments associated with the repo (%v) and PR (%v)", rd.Repo, rd.PullRequest)
			}
			if len(envs) > 0 {
				for _, e := range envs {
					m.log(ctx, "setting %v to status destroyed", e.Name)
					if err := m.DL.SetQAEnvironmentStatus(e.Name, models.Destroyed); err != nil {
						m.log(ctx, "error setting status to destroyed for environment: %v: %v", e.Name, err)
					}
				}
			}
			return nil
		}
		return errors.Wrap(nitroerrors.SystemError(err), "error getting extant environment")
	}
	m.setloggername(ctx, env.Name)
	ne, err := m.processEnvConfig(ctx, env, rd)
	if err != nil {
		// if there's an error getting or processing the config, continue on with default notifications
		// processEnvConfig() always returns a valid newenv
		m.log(ctx, "error processing environment config: %v", err)
	}
	defer func() {
		if err != nil {
			m.pushNotification(ctx, ne, notifier.Failure, "error destroying: "+err.Error())
		}
	}()
	select {
	case <-ctx.Done():
		return nitroerrors.UserError(fmt.Errorf("context was cancelled in delete"))
	default:
		break
	}
	m.pushNotification(ctx, ne, notifier.DestroyEnvironment, "")
	k8senv, err := m.DL.GetK8sEnv(env.Name)
	if err != nil {
		return errors.Wrap(nitroerrors.SystemError(err), "error getting k8s environment")
	}
	if k8senv == nil {
		return errors.New("missing k8s environment")
	}
	dnend := m.MC.Timing(mpfx+"delete_namespace_duration", "triggering_repo:"+rd.Repo)
	if err = m.CI.DeleteReleases(ctx, k8senv); err != nil {
		return errors.Wrap(err, "error deleting helm releases")
	}
	if err = m.CI.DeleteNamespace(ctx, k8senv); err != nil {
		return errors.Wrap(err, "error deleting namespace")
	}
	dnend()
	err = m.DL.SetQAEnvironmentStatus(env.Name, models.Destroyed)
	return errors.Wrap(nitroerrors.SystemError(err), "error setting environment status")
}

// Update changes an existing environment
func (m *Manager) Update(ctx context.Context, rd models.RepoRevisionData) (string, error) {
	var err error
	var name string
	err = m.lockingOperation(ctx, rd.Repo, strconv.Itoa(int(rd.PullRequest)), func(ctx context.Context) error {
		name, err = m.update(ctx, &rd)
		return err
	})
	return name, err
}

func (m *Manager) update(ctx context.Context, rd *models.RepoRevisionData) (envname string, err error) {
	end := m.MC.Timing(mpfx+"update", "triggering_repo:"+rd.Repo)
	span, ctx := tracer.StartSpanFromContext(ctx, "update")
	defer span.Finish(tracer.WithError(err))
	defer func() {
		end(fmt.Sprintf("success:%v", err == nil))
	}()
	// check config signatures, if match then we can do chart upgrades
	// if mismatch, then tear down existing env and rebuild from scratch
	env, err := m.getenv(ctx, rd)
	if err != nil {
		if err == extantEnvsErr {
			// if there's no extant envs, go through the create flow (which will reuse the previous name, if a record exists)
			m.log(ctx, "could not find an extant environment so creating new env from scratch")
			m.MC.Increment(mpfx+"update_create", "triggering_repo:"+rd.Repo)
			return m.create(ctx, rd)
		}
		return "", errors.Wrap(nitroerrors.SystemError(err), "error getting extant environment")
	}
	m.setloggername(ctx, env.Name)
	ne := &newEnv{env: env}
	defer func() {
		if err != nil {
			if err := m.DL.SetQAEnvironmentStatus(env.Name, models.Failure); err != nil {
				m.log(ctx, "error setting environment status to failed: %v", err)
			}
			m.pushNotification(ctx, ne, notifier.Failure, err.Error())
			m.createErrorGithubStatus(ctx, rd)
			return
		}
		// metahelm.Manager sets the success status on QAEnvironment
		m.pushNotification(ctx, ne, notifier.Success, "")
		m.createSuccessGithubStatus(ctx, rd)
	}()
	ne, err = m.processEnvConfig(ctx, env, rd)
	if err != nil {
		return "", errors.Wrap(err, "error processing environment config for update")
	}
	k8senv, err := m.DL.GetK8sEnv(env.Name)
	if err != nil {
		return "", errors.Wrap(nitroerrors.SystemError(err), "error getting k8s environment")
	}
	if k8senv == nil {
		return "", nitroerrors.SystemError(errors.New("missing k8s environment"))
	}
	select {
	case <-ctx.Done():
		return "", nitroerrors.UserError(fmt.Errorf("context was cancelled in update"))
	default:
		break
	}
	m.pushNotification(ctx, ne, notifier.UpdateEnvironment, "")
	m.createPendingGithubStatus(ctx, rd)
	td, cloc, err := m.fetchCharts(ctx, env.Name, ne.rc)
	if err != nil {
		return "", errors.Wrap(err, "error fetching charts")
	}
	defer billyutil.RemoveAll(m.FS, td)
	mcloc := metahelm.ChartLocations{}
	for k, v := range cloc {
		mcloc[k] = metahelm.ChartLocation{
			ChartPath:   v.ChartPath,
			VarFilePath: v.VarFilePath,
		}
	}
	envinfo := &metahelm.EnvInfo{Env: env, RC: ne.rc}
	var sig [32]byte
	copy(sig[:], k8senv.ConfigSignature)
	if ne.rc.ConfigSignature() == sig && env.Status == models.Success {
		m.log(ctx, "config signature matches previous successful environment: performing helm release upgrades")
		m.MC.Increment(mpfx+"update_in_place", "triggering_repo:"+rd.Repo)
		releases, err := m.DL.GetHelmReleasesForEnv(env.Name)
		if err != nil {
			return "", errors.Wrap(nitroerrors.SystemError(err), "error getting helm releases for env")
		}
		rsls := map[string]string{}
		for _, r := range releases {
			rsls[r.Name] = r.Release // chart title (dependency name) to release name
		}
		envinfo.Releases = rsls
		if err := m.CI.BuildAndUpgradeCharts(ctx, envinfo, k8senv, mcloc); err != nil {
			return envinfo.Env.Name, m.handleMetahelmError(ctx, ne, err, "error upgrading charts")
		}
		return envinfo.Env.Name, nil
	}
	m.log(ctx, "config signature mismatch or previous environment failed: deleting all helm releases and building environment into existing namespace")
	m.MC.Increment(mpfx+"update_tear_down", "triggering_repo:"+rd.Repo)
	err = errors.Wrap(m.CI.DeleteReleases(ctx, k8senv), "error deleting helm releases for environment")
	if err != nil {
		return "", err
	}
	if err := m.CI.BuildAndInstallChartsIntoExisting(ctx, envinfo, k8senv, mcloc); err != nil {
		return envinfo.Env.Name, m.handleMetahelmError(ctx, ne, err, "error installing charts into existing namespace")
	}
	return envinfo.Env.Name, nil
}

// handleMetahelmError detects if the error returned by metahelm is a ChartError and, if so, generates a failure report and writes it to S3
func (m *Manager) handleMetahelmError(ctx context.Context, env *newEnv, err error, msg string) error {
	ce, ok := err.(metahelmlib.ChartError)
	if !ok {
		return errors.Wrap(nitroerrors.UserError(err), msg)
	}
	if len(ce.FailedDeployments) == 0 && len(ce.FailedJobs) == 0 && len(ce.FailedDaemonSets) == 0 {
		// if there's no failed resources, just return the inner helm error
		return nitroerrors.UserError(ce.HelmError)
	}
	m.MC.Increment(mpfx+"failure_reports", "triggering_repo:"+env.env.Repo)
	// only push to S3 if bucket and region are defined
	if m.S3Config.Bucket != "" && m.S3Config.Region != "" {
		ftd := failureTemplateData{
			EnvName:        env.env.Name,
			PullRequestURL: fmt.Sprintf("https://github.com/%v/pull/%v", env.env.Repo, env.env.PullRequest),
			StartedTime:    env.env.Created,
			FailedTime:     time.Now().UTC(),
			CError:         ce,
		}
		html, err2 := m.chartErrorRenderHTML(ftd)
		if err2 != nil {
			m.log(ctx, "error rendering failure template HTML: %v", err2)
			return errors.Wrap(nitroerrors.SystemError(err), msg)
		}
		sm := &s3.StorageManager{
			LogFunc: eventlogger.GetLogger(ctx).Printf,
		}
		sm.SetCredentials(m.AWSCreds.AccessKeyID, m.AWSCreds.SecretAccessKey)
		m.log(ctx, "pushing environment failure report to S3")
		end := m.MC.Timing(mpfx+"s3_failure_report_push", "triggering_repo:"+env.env.Repo)
		link, err3 := sm.Push("text/html", bytes.NewBuffer(html), s3.Options{
			Region:            m.S3Config.Region,
			Bucket:            m.S3Config.Bucket,
			Key:               m.S3Config.KeyPrefix + "envfailures/" + time.Now().UTC().Round(time.Minute).Format(time.RFC3339) + "/" + env.env.Name + ".html",
			Concurrency:       10,
			MaxRetries:        3,
			PresignTTLMinutes: 60 * 24,
		})
		end()
		if err3 != nil {
			m.log(ctx, "error writing failure HTML to S3: %v", err3)
			return errors.Wrap(nitroerrors.SystemError(err), msg)
		}
		m.pushNotification(context.Background(), env, notifier.Failure, "Environment Failure Log: "+link)
	}
	return errors.Wrap(nitroerrors.UserError(err), msg)
}

// InitFailureTemplate parses the raw temlate data from tmpldata and initializes the S3 client for later use
func (m *Manager) InitFailureTemplate(tmpldata []byte) error {
	if len(tmpldata) == 0 {
		return errors.New("template data is empty or nil")
	}
	t, err := template.New("failure").Parse(string(tmpldata))
	if err != nil {
		return errors.Wrap(err, "error parsing template")
	}
	m.failureTemplate = t
	return nil
}

type failureTemplateData struct {
	EnvName, PullRequestURL string
	StartedTime, FailedTime time.Time
	CError                  metahelmlib.ChartError
}

func (m *Manager) chartErrorRenderHTML(data failureTemplateData) ([]byte, error) {
	if m.failureTemplate == nil {
		return nil, errors.New("failure template is uninitialized")
	}
	b := bytes.NewBuffer(nil)
	if err := m.failureTemplate.Execute(b, data); err != nil {
		return nil, errors.Wrap(err, "error executing template")
	}
	return b.Bytes(), nil
}<|MERGE_RESOLUTION|>--- conflicted
+++ resolved
@@ -59,15 +59,9 @@
 	CI                   metahelm.Installer
 	AWSCreds             config.AWSCreds
 	S3Config             config.S3Config
-<<<<<<< HEAD
 	GlobalLimit          uint
-
-	failureTemplate *template.Template
-	s3p             s3Pusher
-=======
 	failureTemplate      *template.Template
 	s3p                  s3Pusher
->>>>>>> da9a6e12
 }
 
 func (m *Manager) log(ctx context.Context, msg string, args ...interface{}) {
@@ -482,14 +476,13 @@
 			VarFilePath: v.VarFilePath,
 		}
 	}
-<<<<<<< HEAD
+	
 	if err = m.enforceGlobalLimit(ctx); err != nil {
 		return "", errors.Wrap(err, "error enforcing global limit")
 	}
-=======
+	
 	chartSpan, _ := tracer.StartSpanFromContext(ctx, "build_and_install_chart")
 	defer chartSpan.Finish(tracer.WithError(err))
->>>>>>> da9a6e12
 	if err = m.CI.BuildAndInstallCharts(ctx, &metahelm.EnvInfo{Env: newenv.env, RC: newenv.rc}, mcloc); err != nil {
 		return "", m.handleMetahelmError(ctx, newenv, err, "error installing charts")
 	}
